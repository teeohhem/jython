--- conflicted
+++ resolved
@@ -4416,12 +4416,6 @@
             # Jython file lacks doc strings
             descrdoc,
 
-<<<<<<< HEAD
-            # Already fixed on the pep352 branch
-            setdict,
-
-=======
->>>>>>> f1c4ce43
             # New style classes don't support __del__:
             # http://bugs.jython.org/issue1057
             delhook,
