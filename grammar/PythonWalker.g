--- conflicted
+++ resolved
@@ -112,10 +112,6 @@
         throw e;
     }
 
-<<<<<<< HEAD
-
-=======
->>>>>>> f1c4ce43
     String name = "Test";
 
     //XXX: Not sure I need any below...
@@ -131,13 +127,6 @@
 catch (RecognitionException re) {
     errorHandler.reportError(this, re);
     errorHandler.recover(this, input,re);
-}
-}
-
-
-@rulecatch {
-catch (RecognitionException e) {
-    throw e;
 }
 }
 
@@ -250,22 +239,14 @@
     ;
 
 dotted_attr returns [exprType etype, PythonTree marker]
-<<<<<<< HEAD
-    : NAME {
-        $etype = new Name($NAME, $NAME.text, expr_contextType.Load);
-        $marker = $NAME;
-=======
     : attr {
         $etype = new Name($attr.start, $attr.text, expr_contextType.Load);
         $marker = $attr.start;
->>>>>>> f1c4ce43
         debug("matched NAME in dotted_attr");}
     | ^(DOT n1=dotted_attr n2=dotted_attr) {
         $etype = new Attribute($n1.marker, $n1.etype, $n2.text, expr_contextType.Load);
         $marker = $n1.marker;
     }
-<<<<<<< HEAD
-=======
     ;
 
 //attr is here for Java  compatibility.  A Java foo.getIf() can be called from Jython as foo.if
@@ -303,7 +284,6 @@
     | WHILE
     | WITH
     | YIELD
->>>>>>> f1c4ce43
     ;
 
 stmts returns [List stypes]
@@ -347,12 +327,8 @@
         debug("matched expr_stmt:test " + $test.etype);
         $stmts::statements.add(new Expr($test.marker, $test.etype));
     }
-<<<<<<< HEAD
-    | ^(augassign targ=test[expr_contextType.Store] value=test[expr_contextType.Load]) {
-=======
     | ^(augassign targ=test[expr_contextType.AugStore] value=test[expr_contextType.Load]) {
         actions.checkAssign($targ.etype);
->>>>>>> f1c4ce43
         AugAssign a = new AugAssign($targ.marker, $targ.etype, $augassign.op, $value.etype);
         $stmts::statements.add(a);
     }
@@ -372,19 +348,9 @@
     : ^(Call (^(Args arglist))? test[expr_contextType.Load]) {
         exprType c;
         if ($Args == null) {
-<<<<<<< HEAD
-            c = new Call($test.marker, $test.etype, new exprType[0], new keywordType[0], null, null);
-            debug("Matched Call site no args");
-        } else {
-            debug("Matched Call w/ args");
-            exprType[] args = (exprType[])$arglist.args.toArray(new exprType[$arglist.args.size()]);
-            keywordType[] keywords = (keywordType[])$arglist.keywords.toArray(new keywordType[$arglist.keywords.size()]);
-            c = new Call($test.marker, $test.etype, args, keywords, $arglist.starargs, $arglist.kwargs);
-=======
             c = actions.makeCall($test.marker, $test.etype);
         } else {
             c = actions.makeCall($test.marker, $test.etype, $arglist.args, $arglist.keywords, $arglist.starargs, $arglist.kwargs);
->>>>>>> f1c4ce43
         }
         c.setCharStopIndex($Call.getCharStopIndex());
         $etype = c;
@@ -402,10 +368,7 @@
 
 target[List etypes]
     : ^(Target atom[expr_contextType.Store]) {
-<<<<<<< HEAD
-=======
         actions.checkAssign($atom.etype);
->>>>>>> f1c4ce43
         etypes.add($atom.etype);
     }
     ;
@@ -518,20 +481,12 @@
     ;
 
 yield_expr returns [exprType etype]
-<<<<<<< HEAD
-    : ^(Yield tok='yield' (^(Value test[expr_contextType.Load]))?) {
-=======
     : ^(YIELD (^(Value test[expr_contextType.Load]))?) {
->>>>>>> f1c4ce43
         exprType v = null;
         if ($Value != null) {
             v = $test.etype; 
         }
-<<<<<<< HEAD
-        $etype = new Yield($tok, v);
-=======
         $etype = new Yield($YIELD, v);
->>>>>>> f1c4ce43
     }
     ;
 
@@ -659,15 +614,9 @@
     }
     ;
 
-<<<<<<< HEAD
-//Using tok=NAME instead of tok='exec' for Java integration
-exec_stmt
-    : ^(Exec tok=NAME exec=test[expr_contextType.Load] (^(Globals globals=test[expr_contextType.Load]))? (^(Locals locals=test[expr_contextType.Load]))?) {
-=======
 //Using NAME instead of 'exec' for Java integration
 exec_stmt
     : ^(EXEC exec=test[expr_contextType.Load] (^(Globals globals=test[expr_contextType.Load]))? (^(Locals locals=test[expr_contextType.Load]))?) {
->>>>>>> f1c4ce43
         exprType g = null;
         if ($Globals != null) {
             g = $globals.etype;
@@ -795,11 +744,7 @@
 
 //using NAME because of Java integration for 'as'
 with_var returns [exprType etype]
-<<<<<<< HEAD
-    : NAME test[expr_contextType.Store] {
-=======
     : (AS | NAME) test[expr_contextType.Store] {
->>>>>>> f1c4ce43
         $etype = $test.etype;
     }
     ;
@@ -1027,16 +972,6 @@
         $etype = new Repr($BACKQUOTE, $test.etype);
         $marker = $BACKQUOTE;
     }
-<<<<<<< HEAD
-    | ^(Name NAME) {
-        debug("matched Name " + $NAME.text);
-        $etype = new Name($NAME, $NAME.text, ctype);
-        $marker = $NAME;
-    }
-    | ^(DOT NAME test[expr_contextType.Load]) {
-        debug("matched DOT in atom: " + $test.etype + "###" + $NAME.text);
-        $etype = new Attribute($test.marker, $test.etype, $NAME.text, ctype);
-=======
     | ^(NameTok NAME) {
          debug("matched Name " + $NAME.text);
                  $etype = new Name($NAME, $NAME.text, ctype);
@@ -1045,7 +980,6 @@
     | ^(DOT attr test[expr_contextType.Load]) {
         debug("matched DOT in atom: " + $test.etype + "###" + $attr.text);
         $etype = new Attribute($test.marker, $test.etype, $attr.text, ctype);
->>>>>>> f1c4ce43
         $marker = $test.marker;
     }
     | ^(SubscriptList subscriptlist test[expr_contextType.Load]) {
@@ -1074,41 +1008,6 @@
         } else if (sltypes.size() != 0) {
             extslice = true;
         }
-<<<<<<< HEAD
-        $etype = new Subscript($test.marker, $test.etype, s, ctype);
-        $marker = $test.marker;
-    }
-    | ^(Num INT) {
-        $etype = makeInt($INT);
-        $marker = $INT;
-        debug("makeInt output: " + $etype);
-    }
-    | ^(Num LONGINT) {
-        $etype = makeInt($LONGINT);
-        $marker = $LONGINT;
-    }
-    | ^(Num FLOAT) {
-        $etype = makeFloat($FLOAT);
-        debug("float matched" + $etype);
-        $marker = $FLOAT;
-    }
-    | ^(Num COMPLEX) {
-        $etype = makeComplex($COMPLEX);
-        $marker = $COMPLEX;
-    }
-    | stringlist {
-        StringPair sp = extractStrings($stringlist.strings);
-        if (sp.isUnicode()) {
-            $etype = new Unicode($stringlist.marker, sp.getString());
-        } else {
-            $etype = new Str($stringlist.marker, sp.getString());
-        }
-        $marker = $stringlist.marker;
-    }
-    | ^(USub tok=MINUS test[ctype]) {
-        debug("USub matched " + $test.etype);
-        $etype = negate($tok, $test.etype);
-=======
         if (extslice) {
             sliceType[] st = (sliceType[])sltypes.toArray(new sliceType[sltypes.size()]);
             s = new ExtSlice($SubscriptList, st);
@@ -1119,7 +1018,6 @@
     | ^(USub tok=MINUS test[ctype]) {
         debug("USub matched " + $test.etype);
         $etype = actions.negate($tok, $test.etype);
->>>>>>> f1c4ce43
         $marker = $tok;
     }
     | ^(UAdd tok=PLUS test[ctype]) {
@@ -1177,20 +1075,6 @@
     }
     ;
 
-<<<<<<< HEAD
-stringlist returns [PythonTree marker, List strings]
-@init {
-    List strs = new ArrayList();
-}
-    : ^(Str string[strs]+) {$strings = strs; $marker = $string.start;}
-    ;
-
-string[List strs]
-    : STRING {strs.add($STRING.text);}
-    ;
-
-=======
->>>>>>> f1c4ce43
 lambdef returns [exprType etype]
     : ^(LAMBDA varargslist? ^(Body test[expr_contextType.Load])) {
         argumentsType a = $varargslist.args;
