--- conflicted
+++ resolved
@@ -22,13 +22,8 @@
 import org.python.modules.errno;
 import org.python.parser.ast.modType;
 
-<<<<<<< HEAD
-public final class Py
-{
-=======
 public final class Py {
 
->>>>>>> 7939e39b
     static class SingletonResolver implements Serializable {
 
         private String which;
@@ -61,15 +56,8 @@
     /** A zero-length array of PyObject's to pass to functions that
     expect zero-arguments **/
     public static PyObject[] EmptyObjects;
-<<<<<<< HEAD
-    
     /** A frozenset with zero elements **/
     public static PyFrozenSet EmptyFrozenSet;
-
-=======
-    /** A frozenset with zero elements **/
-    public static PyFrozenSet EmptyFrozenSet;
->>>>>>> 7939e39b
     /** A tuple with zero elements **/
     public static PyTuple EmptyTuple;
     /** The Python integer 0 **/
@@ -485,10 +473,7 @@
         return ret;
     }
 
-<<<<<<< HEAD
-=======
-
->>>>>>> 7939e39b
+
     /** @deprecated */
     public static PyObject jgetattr(PyProxy proxy, String name) {
         PyObject ret = getInstance(proxy, name);
@@ -843,11 +828,7 @@
         }
         instance.__init__(pargs, Py.NoKeywords);
     }
-<<<<<<< HEAD
-
-=======
     
->>>>>>> 7939e39b
     /**
      * Initializes a default PythonInterpreter and runs the code from
      * {@link PyRunnable#getMain} as __main__
@@ -862,10 +843,7 @@
             Py.getSystemState().callExitFunc();
             if (Py.matchException(e, Py.SystemExit)) {
                 return;
-<<<<<<< HEAD
-=======
-            }
->>>>>>> 7939e39b
+            }
             throw e;
         }
         Py.getSystemState().callExitFunc();
@@ -1194,16 +1172,10 @@
                 contents = fp.read().toString();
             } else {
                 throw Py.TypeError(
-<<<<<<< HEAD
-                    "exec: argument 1 must be string, code or file object");
-            code = (PyCode)Py.compile_flags(contents, "<string>", "exec",
-                                    Py.getCompilerFlags());
-=======
                         "exec: argument 1 must be string, code or file object");
             }
             code = (PyCode)Py.compile_flags(contents, "<string>", "exec",
                     Py.getCompilerFlags());
->>>>>>> 7939e39b
         }
         Py.runCode(code, locals, globals);
     }
@@ -1502,17 +1474,6 @@
         PyObject globals = frame.f_globals;
 
         PyObject dict = code.call(Py.EmptyObjects, Py.NoKeywords,
-<<<<<<< HEAD
-                                  globals, Py.EmptyObjects,
-                                  new PyTuple(closure_cells));
-        if (doc != null && dict.__finditem__("__doc__") == null) {
-            dict.__setitem__("__doc__", doc);
-        }
-        
-        if(dict.__finditem__("__module__") == null) {
-            PyObject module = frame.getglobal("__name__");
-            if(module != null) {
-=======
                 globals, Py.EmptyObjects,
                 new PyTuple(closure_cells));
         if (doc != null && dict.__finditem__("__doc__") == null) {
@@ -1522,7 +1483,6 @@
         if (dict.__finditem__("__module__") == null) {
             PyObject module = frame.getglobal("__name__");
             if (module != null) {
->>>>>>> 7939e39b
                 dict.__setitem__("__module__", module);
             }
         }
@@ -1593,54 +1553,24 @@
     }
 
     // w/o compiler-flags
-<<<<<<< HEAD
-
-=======
->>>>>>> 7939e39b
     public static PyObject compile(modType node, String filename) {
         return compile(node, getName(), filename);
     }
 
     public static PyObject compile(modType node, String name,
-<<<<<<< HEAD
-                                 String filename)
-    {
-=======
             String filename) {
->>>>>>> 7939e39b
         return compile(node, name, filename, true, false);
     }
 
     public static PyObject compile(modType node, String name,
-<<<<<<< HEAD
-                                 String filename,
-                                 boolean linenumbers,
-                                 boolean printResults)
-    {
-=======
             String filename,
             boolean linenumbers,
             boolean printResults) {
->>>>>>> 7939e39b
         return compile_flags(node, name, filename, linenumbers,
                 printResults, null);
     }
 
     public static PyObject compile(InputStream istream, String filename,
-<<<<<<< HEAD
-                                 String type)
-    {
-        return compile_flags(istream,filename,type,null);
-    }
-
-    // with compiler-flags
-
-    public static PyObject compile_flags(modType node, String name,
-                                 String filename,
-                                 boolean linenumbers,
-                                 boolean printResults,CompilerFlags cflags)
-    {
-=======
             String type) {
         return compile_flags(istream, filename, type, null);
     }
@@ -1650,7 +1580,6 @@
             String filename,
             boolean linenumbers,
             boolean printResults, CompilerFlags cflags) {
->>>>>>> 7939e39b
         try {
             ByteArrayOutputStream ostream = new ByteArrayOutputStream();
             Module.compile(node, ostream, name, filename, linenumbers,
@@ -1681,15 +1610,9 @@
     }
 
     public static PyObject compile_flags(String data,
-<<<<<<< HEAD
-                                       String filename,
-                                       String type,
-                                       CompilerFlags cflags) {
-=======
             String filename,
             String type,
             CompilerFlags cflags) {
->>>>>>> 7939e39b
         return Py.compile_flags(new ByteArrayInputStream(StringUtil.toBytes(data + "\n\n")),
                 filename,
                 type,
@@ -1765,11 +1688,7 @@
     public static long java_obj_id(Object o) {
         return idimpl.java_obj_id(o);
     }
-<<<<<<< HEAD
-    
-=======
-
->>>>>>> 7939e39b
+
     public static void printResult(PyObject ret) {
         Py.getThreadState().systemState.invoke("displayhook", ret);
     }
@@ -2056,10 +1975,7 @@
     public PyObject _doget(PyObject container, PyObject wherefound) {
         if (container == null) {
             return this;
-<<<<<<< HEAD
-=======
-        }
->>>>>>> 7939e39b
+        }
         return new PyMethod(this, container, wherefound);
     }
 
